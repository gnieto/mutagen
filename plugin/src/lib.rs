#![feature(plugin_registrar, quote, rustc_private, custom_attribute, try_from)]

extern crate rustc_plugin;
extern crate syntax;

use rustc_plugin::registry::Registry;
use std::collections::HashMap;
use std::convert::TryFrom;
use std::fs::{create_dir_all, File, OpenOptions};
use std::io::{BufWriter, Write};
use std::sync::atomic::{AtomicUsize, Ordering::SeqCst};
use syntax::ast::*;
use syntax::codemap::{Span, Spanned};
use syntax::ext::base::{Annotatable, ExtCtxt, SyntaxExtension};
use syntax::fold::{self, Folder};
use syntax::ptr::P;
use syntax::symbol::Symbol;
use syntax::util::small_vector::SmallVector;
use syntax::ast::{LitKind, LitIntType, IntTy, UnOp};

#[plugin_registrar]
pub fn plugin_registrar(reg: &mut Registry) {
    reg.register_syntax_extension(
        Symbol::intern("mutate"),
        SyntaxExtension::MultiModifier(Box::new(mutator)),
    );
}

static TARGET_MUTAGEN : &'static str = "target/mutagen";
static MUTATIONS_LIST : &'static str = "mutations.txt";
static MUTATION_COUNT : AtomicUsize = AtomicUsize::new(0);

/// create a MutatorPlugin and let it fold the items/trait items/impl items
pub fn mutator(cx: &mut ExtCtxt, _span: Span, _mi: &MetaItem, a: Annotatable) -> Annotatable {
    // create target/mutagen path if it doesn't exist
    let mutagen_dir = if cx.root_path.ends_with("src") {
        cx.root_path.parent().unwrap_or(::std::path::Path::new("."))
    } else {
        cx.root_path.as_path()
    }.join(TARGET_MUTAGEN);
    if !mutagen_dir.exists() {
        create_dir_all(&mutagen_dir).unwrap();
    }
    let mutation_fpath = mutagen_dir.join(MUTATIONS_LIST);
    let mutation_file = if MUTATION_COUNT.compare_and_swap(0, 1, SeqCst) > 0 {
        OpenOptions::new().append(true).open(mutation_fpath)
    } else {
        File::create(mutation_fpath)
    }.unwrap();
    let mutations = BufWriter::new(mutation_file);
    let mut p = MutatorPlugin::new(cx, mutations, MUTATION_COUNT.load(SeqCst));
    let result = match a {
        Annotatable::Item(i) => {
            Annotatable::Item(p.fold_item(i).expect_one("expected exactly one item"))
        }
        Annotatable::TraitItem(i) => Annotatable::TraitItem(i.map(|i| {
            p.fold_trait_item(i).expect_one("expected exactly one item")
        })),
        Annotatable::ImplItem(i) => Annotatable::ImplItem(i.map(|i| {
            p.fold_impl_item(i).expect_one("expected exactly one item")
        })),
    };
    p.mutations.flush().unwrap();
    MUTATION_COUNT.store(p.current_count, SeqCst);
    result
}

/// information about the current method
struct MethodInfo {
    /// does the return type implement the Default trait (best effort)
    is_default: bool,
    /// which inputs have the same type as the output?
    have_output_type: Vec<Symbol>,
    /// which inputs have the same type and could be switched?
    /// TODO refs vs. values
    interchangeables: HashMap<Symbol, Vec<Symbol>>,
}

#[derive(Default)]
struct MutatorInfo {
    /// a stack of method infos
    method_infos: Vec<MethodInfo>,
    /// Self types for known impls
    self_tys: Vec<Ty>,
}

/// The MutatorPlugin
pub struct MutatorPlugin<'a, 'cx: 'a> {
    /// context for quoting
    cx: &'a mut ExtCtxt<'cx>,
    /// information about the context
    info: MutatorInfo,
    /// a sequence of mutations
    mutations: BufWriter<File>,
    /// the current mutation count, starting from 1
    current_count: usize,
}

impl<'a, 'cx> MutatorPlugin<'a, 'cx> {
    fn new(cx: &'a mut ExtCtxt<'cx>, mutations: BufWriter<File>, count: usize) -> Self {
        MutatorPlugin {
            cx,
            info: Default::default(),
            mutations,
            current_count: count,
        }
    }

    fn start_fn(&mut self, decl: &FnDecl) {
        let (is_default, out_ty) = match decl.output {
            FunctionRetTy::Default(_) => (true, None),
            FunctionRetTy::Ty(ref ty) => {
                (is_ty_default(ty, self.info.self_tys.last()), Some(&**ty))
            }
        };
        // arguments of output type
        let mut have_output_type = vec![];
        // add arguments of same type, so we can switch them?
        let mut argtypes: HashMap<Symbol, (Mutability, &Ty)> = HashMap::new();
        let mut typeargs: HashMap<(Mutability, &Ty), Vec<Symbol>> = HashMap::new();
        for arg in &decl.inputs {
            if let Some((name, mutability)) = get_pat_name_mut(&arg.pat) {
                argtypes.insert(name, (mutability, &*arg.ty));
                typeargs.entry((mutability, &arg.ty)).or_insert(vec![]).push(name);
                if Some(&*arg.ty) == out_ty {
                    have_output_type.push(name);
                }
            }
        }
        let mut interchangeables = HashMap::new();
        for (arg, mut_ty) in argtypes {
            if typeargs[&mut_ty].len() > 1 {
                interchangeables.insert(
                    arg,
                    typeargs[&mut_ty].iter().cloned().filter(|a| a != &arg).collect(),
                );
            }
        }
        self.info.method_infos.push(MethodInfo {
            is_default,
            have_output_type,
            interchangeables
        });
    }

    fn end_fn(&mut self) {
        let info = self.info.method_infos.pop();
        assert!(info.is_some());
    }

    fn start_impl(&mut self, ty: &Ty) {
        self.info.self_tys.push(ty.clone());
    }

    fn end_impl(&mut self) {
        let ty = self.info.self_tys.pop();
        assert!(ty.is_some());
    }

    fn mutate_numeric_constant_expression(&mut self, lit: &Lit, is_negative: bool) -> Option<P<Expr>> {
        match lit {
            &Spanned{
                node: LitKind::Int(i, ty),
                span: s,
            } => {
                let mut mut_expression = quote_expr!(self.cx, $lit);

                let mut numeric_constant = i as i64;
                if is_negative {
                    numeric_constant = -numeric_constant;
                }

                if int_constant_can_subtract_one(numeric_constant, ty) {
                    let n;
                    {
                        n = self.current_count;
                        add_mutations(
                            &self.cx,
                            &mut self.mutations,
                            &mut self.current_count,
                            s,
                            &[
                                "sub one to int constant",
                            ],
                        );
                    }

                    mut_expression = quote_expr!(self.cx,
                                    {
                                        if ::mutagen::now($n) { $lit - 1 }
                                        else { $mut_expression }
                                    });
                }

                if int_constant_can_add_one(numeric_constant as u64, ty) {
                    let n;
                    {
                        n = self.current_count;
                        add_mutations(
                            &self.cx,
                            &mut self.mutations,
                            &mut self.current_count,
                            s,
                            &[
                                "add one to int constant",
                            ],
                        );
                    }

                    mut_expression = quote_expr!(self.cx,
                                    {
                                        if ::mutagen::now($n) { $lit + 1 }
                                        else { $mut_expression }
                                    });
                }

                Some(mut_expression)
            },
            _ => {
                None
            }
        }
    }
}

impl<'a, 'cx> Folder for MutatorPlugin<'a, 'cx> {
    fn fold_impl_item(&mut self, i: ImplItem) -> SmallVector<ImplItem> {
        let mut is_fn = false;
        if let ImplItemKind::Method(ref sig, _) = i.node {
            self.start_fn(&sig.decl);
            is_fn = true;
        }
        let item = fold::noop_fold_impl_item(i, self);
        if is_fn {
            self.end_fn();
        }
        item
    }

    fn fold_trait_item(&mut self, i: TraitItem) -> SmallVector<TraitItem> {
        SmallVector::one(match i {
            TraitItem {
                id,
                ident,
                attrs,
                generics,
                node: TraitItemKind::Method(sig, Some(block)),
                span,
                tokens
            } => {
                self.start_fn(&sig.decl);
                let ti = TraitItem {
                    id,
                    ident,
                    attrs,
                    generics,
                    node: TraitItemKind::Method(sig, Some(fold_first_block(block, self))),
                    span,
                    tokens
                };
                self.end_fn();
                ti
            },
            ti => ti
        })
    }

    fn fold_item_kind(&mut self, i: ItemKind) -> ItemKind {
        match i {
            ItemKind::Impl(unsafety, polarity, defaultness, generics, opt_trait_ref, ty, impl_items) => {
                self.start_impl( & ty);
                let k = ItemKind::Impl(unsafety, polarity, defaultness, generics, opt_trait_ref, ty, impl_items);
                self.end_impl();
                k
            },
            ItemKind::Fn(decl, unsafety, constness, abi, generics, block) => {
                self.start_fn(&decl);
                let k = ItemKind::Fn(decl, unsafety, constness, abi, generics, fold_first_block(block, self));
                self.end_fn();
                k
            },
            k => k
        }
    }

    fn fold_expr(&mut self, expr: P<Expr>) -> P<Expr> {
        expr.and_then(|expr| match expr {
            e@Expr {
                id: _,
                node: ExprKind::Mac(_),
                span: _,
                attrs: _,
            } => {
                // self.cx.expander().fold_expr(P(e)).map(|e| fold::noop_fold_expr(e, self))
                // ignore macros for now
                P(e)
            }
            Expr {
                id,
                node: ExprKind::Binary(op, left, right),
                span,
                attrs,
            } => match op.node {
                BinOpKind::And => {
                    let n;
                    {
                        n = self.current_count;
                        add_mutations(
                            &self.cx,
                            &mut self.mutations,
                            &mut self.current_count,
                            expr.span,
                            &[
                                "replacing _ && _ with false",
                                "replacing _ && _ with true",
                                "replacing x && _ with x",
                                "replacing x && _ with !x",
                                "replacing x && y with x && !y",
                            ],
                        );
                    }
<<<<<<< HEAD
                    let left = self.fold_expr(left);
                    let right = self.fold_expr(right);
                    quote_expr!(self.cx, mutagen::and(|| $left, || $right, $n))
=======
                    let left = left.map(|e| fold::noop_fold_expr(e, self));
                    let right = right.map(|e| fold::noop_fold_expr(e, self));
                    quote_expr!(self.cx, ::mutagen::and(|| $left, || $right, $n))
>>>>>>> 1c2c737c
                }
                BinOpKind::Or => {
                    let n;
                    {
                        n = self.current_count;
                        add_mutations(
                            &self.cx,
                            &mut self.mutations,
                            &mut self.current_count,
                            expr.span,
                            &[
                                "replacing _ || _ with false",
                                "replacing _ || _ with true",
                                "replacing x || _ with x",
                                "replacing x || _ with !x",
                                "replacing x || y with x || !y",
                            ],
                        );
                    }
<<<<<<< HEAD
                    let left = self.fold_expr(left);
                    let right = self.fold_expr(right);
                    quote_expr!(self.cx, mutagen::or(|| $left, || $right, $n))
=======
                    let left = left.map(|e| fold::noop_fold_expr(e, self));
                    let right = right.map(|e| fold::noop_fold_expr(e, self));
                    quote_expr!(self.cx, ::mutagen::or(|| $left, || $right, $n))
>>>>>>> 1c2c737c
                }
                BinOpKind::Eq => {
                    let n;
                    {
                        n = self.current_count;
                        add_mutations(
                            &self.cx,
                            &mut self.mutations,
                            &mut self.current_count,
                            expr.span,
                            &[
                                "replacing _ == _ with true",
                                "replacing _ == _ with false",
                                "replacing x == y with x != y",
                            ],
                        );
                    }
<<<<<<< HEAD
                    let left = self.fold_expr(left);
                    let right = self.fold_expr(right);
                    quote_expr!(self.cx, mutagen::eq(|| $left, || $right, $n))
=======
                    let left = left.map(|e| fold::noop_fold_expr(e, self));
                    let right = right.map(|e| fold::noop_fold_expr(e, self));
                    quote_expr!(self.cx, ::mutagen::eq(|| $left, || $right, $n))
>>>>>>> 1c2c737c
                }
                BinOpKind::Ne => {
                    let n;
                    {
                        n = self.current_count;
                        add_mutations(
                            &self.cx,
                            &mut self.mutations,
                            &mut self.current_count,
                            expr.span,
                            &[
                                "replacing _ != _ with true",
                                "replacing _ != _ with false",
                                "replacing x != y with x == y",
                            ],
                        );
                    }
<<<<<<< HEAD
                    let left = self.fold_expr(left);
                    let right = self.fold_expr(right);
                    quote_expr!(self.cx, mutagen::ne(|| $left, || $right, $n))
=======
                    let left = left.map(|e| fold::noop_fold_expr(e, self));
                    let right = right.map(|e| fold::noop_fold_expr(e, self));
                    quote_expr!(self.cx, ::mutagen::ne(|| $left, || $right, $n))
>>>>>>> 1c2c737c
                }
                BinOpKind::Gt => {
                    let n;
                    {
                        n = self.current_count;
                        add_mutations(
                            &self.cx,
                            &mut self.mutations,
                            &mut self.current_count,
                            expr.span,
                            &[
                                "replacing _ > _ with false",
                                "replacing _ > _ with true",
                                "replacing x > y with x < y",
                                "replacing x > y with x <= y",
                                "replacing x > y with x >= y",
                                "replacing x > y with x == y",
                                "replacing x > y with x != y",
                            ],
                        );
                    }
<<<<<<< HEAD
                    let left = self.fold_expr(left);
                    let right = self.fold_expr(right);
                    quote_expr!(self.cx, mutagen::gt(|| $left, || $right, $n))
=======
                    let left = left.map(|e| fold::noop_fold_expr(e, self));
                    let right = right.map(|e| fold::noop_fold_expr(e, self));
                    quote_expr!(self.cx, ::mutagen::gt(|| $left, || $right, $n))
>>>>>>> 1c2c737c
                }
                BinOpKind::Lt => {
                    let n;
                    {
                        n = self.current_count;
                        add_mutations(
                            &self.cx,
                            &mut self.mutations,
                            &mut self.current_count,
                            expr.span,
                            &[
                                "replacing _ < _ with false",
                                "replacing _ < _ with true",
                                "replacing x < y with x > y",
                                "replacing x < y with x >= y",
                                "replacing x < y with x <= y",
                                "replacing x < y with x == y",
                                "replacing x < y with x != y",
                            ],
                        );
                    }
<<<<<<< HEAD
                    let left = self.fold_expr(left);
                    let right = self.fold_expr(right);
                    quote_expr!(self.cx, mutagen::gt(|| $right, || $left, $n))
=======
                    let left = left.map(|e| fold::noop_fold_expr(e, self));
                    let right = right.map(|e| fold::noop_fold_expr(e, self));
                    quote_expr!(self.cx, ::mutagen::gt(|| $right, || $left, $n))
>>>>>>> 1c2c737c
                }
                BinOpKind::Ge => {
                    let n;
                    {
                        n = self.current_count;
                        add_mutations(
                            &self.cx,
                            &mut self.mutations,
                            &mut self.current_count,
                            expr.span,
                            &[
                                "replacing _ >= _ with false",
                                "replacing _ >= _ with true",
                                "replacing x >= y with x < y",
                                "replacing x >= y with x <= y",
                                "replacing x >= y with x > y",
                                "replacing x >= y with x == y",
                                "replacing x >= y with x != y",
                            ],
                        );
                    }
<<<<<<< HEAD
                    let left = self.fold_expr(left);
                    let right = self.fold_expr(right);
                    quote_expr!(self.cx, mutagen::ge(|| $left, || $right, $n))
=======
                    let left = left.map(|e| fold::noop_fold_expr(e, self));
                    let right = right.map(|e| fold::noop_fold_expr(e, self));
                    quote_expr!(self.cx, ::mutagen::ge(|| $left, || $right, $n))
>>>>>>> 1c2c737c
                }
                BinOpKind::Le => {
                    let n;
                    {
                        n = self.current_count;
                        add_mutations(
                            &self.cx,
                            &mut self.mutations,
                            &mut self.current_count,
                            expr.span,
                            &[
                                "replacing _ <= _ with false",
                                "replacing _ <= _ with true",
                                "replacing x <= y with x > y",
                                "replacing x <= y with x >= y",
                                "replacing x <= y with x < y",
                                "replacing x <= y with x == y",
                                "replacing x <= y with x != y",
                            ],
                        );
                    }
<<<<<<< HEAD
                    let left = self.fold_expr(left);
                    let right = self.fold_expr(right);
                    quote_expr!(self.cx, mutagen::ge(|| $right, || $left, $n))
=======
                    let left = left.map(|e| fold::noop_fold_expr(e, self));
                    let right = right.map(|e| fold::noop_fold_expr(e, self));
                    quote_expr!(self.cx, ::mutagen::ge(|| $right, || $left, $n))
>>>>>>> 1c2c737c
                }
                _ => P(fold::noop_fold_expr(
                    Expr {
                        id,
                        node: ExprKind::Binary(op, left, right),
                        span,
                        attrs,
                    },
                    self,
                )),
            },
            Expr {
                id,
                node: ExprKind::If(cond, then, opt_else),
                span,
                attrs,
            } => {
                let n;
                {
                    n = self.current_count;
                    add_mutations(
                        &self.cx,
                        &mut self.mutations,
                        &mut self.current_count,
                        cond.span,
                        &[
                            "replacing if condition with true",
                            "replacing if condition with false",
                            "inverting if condition",
                        ]
                    );
                }
                let cond = self.fold_expr(cond);
                let then = fold::noop_fold_block(then, self);
<<<<<<< HEAD
                let opt_else = opt_else.map(|p_else| self.fold_expr(p_else));
                let mut_cond = quote_expr!(self.cx, mutagen::t($cond, $n));
=======
                let opt_else = opt_else.map(|p_else| p_else.map(|e| fold::noop_fold_expr(e, self)));
                let mut_cond = quote_expr!(self.cx, ::mutagen::t($cond, $n));
>>>>>>> 1c2c737c
                P(Expr {
                    id,
                    node: ExprKind::If(mut_cond, then, opt_else),
                    span,
                    attrs
                })
            }
            Expr {
                id,
                node: ExprKind::While(cond, block, opt_label),
                span,
                attrs,
            } => {
                let n;
                {
                    n = self.current_count;
                    add_mutations(
                        &self.cx,
                        &mut self.mutations,
                        &mut self.current_count,
                        cond.span,
                        &["replacing while condition with false"]
                    );
                }
                let cond = self.fold_expr(cond);
                let block = fold::noop_fold_block(block, self);
                let mut_cond = quote_expr!(self.cx, ::mutagen::w($cond, $n));
                P(Expr {
                    id,
                    node: ExprKind::While(mut_cond, block, opt_label),
                    span,
                    attrs
                })
            },
            Expr {
                id,
                node: ExprKind::Unary(UnOp::Neg, exp),
                span,
                attrs,
            } => {
                let exp = exp.and_then(|e| {
                    let maybe_exp = match &e.node {
                        &ExprKind::Lit(ref lit) => {
                            self.mutate_numeric_constant_expression(&lit, true)
                        },
                        _ => None,
                    };

                    maybe_exp.unwrap_or_else(|| {
                        P(e)
                    })
                });

                P(Expr {
                    id,
                    node: ExprKind::Unary(UnOp::Neg, exp),
                    span,
                    attrs,
                })
            },
            Expr {
                id,
                node: ExprKind::Lit(lit),
                span,
                attrs,
            } => {
                let exp = lit.and_then(|l| {
                    self.mutate_numeric_constant_expression(&l, false)
                        .unwrap_or_else(|| P(Expr{
                            id,
                            node: ExprKind::Lit(P(l)),
                            span,
                            attrs,
                        }))
                });

                exp

            },
            e => {
                P(fold::noop_fold_expr(e, self))
            },
        }) //TODO: more expr mutations
    }

    fn fold_mac(&mut self, mac: Mac) -> Mac {
        mac
    }
}

fn int_constant_can_subtract_one(i: i64, ty: LitIntType) -> bool{
    let min: i64 = match ty {
        LitIntType::Unsuffixed | LitIntType::Unsigned(_) => 0,
        LitIntType::Signed(IntTy::Isize) => std::i32::MIN as i64,
        LitIntType::Signed(IntTy::I8) => std::i8::MIN as i64,
        LitIntType::Signed(IntTy::I16) => std::i16::MIN as i64,
        LitIntType::Signed(IntTy::I32) => std::i32::MIN as i64,
        LitIntType::Signed(IntTy::I64) => std::i64::MIN as i64,
        _ => std::i64::MIN,
    };

    i as i64 > min
}

fn int_constant_can_add_one(i: u64, ty: LitIntType) -> bool {
    let max: u64 = match ty {
        LitIntType::Unsuffixed => std::u8::MAX as u64,
        LitIntType::Unsigned(UintTy::Usize) => std::u32::MAX as u64,
        LitIntType::Unsigned(UintTy::U8) => std::u8::MAX as u64,
        LitIntType::Unsigned(UintTy::U16) => std::u16::MAX as u64,
        LitIntType::Unsigned(UintTy::U32) => std::u32::MAX as u64,
        LitIntType::Unsigned(UintTy::U64) => std::u64::MAX as u64,
        LitIntType::Signed(IntTy::Isize) => std::i32::MAX as u64,
        LitIntType::Signed(IntTy::I8) => std::i8::MAX as u64,
        LitIntType::Signed(IntTy::I16) => std::i16::MAX as u64,
        LitIntType::Signed(IntTy::I32) => std::i32::MAX as u64,
        LitIntType::Signed(IntTy::I64) => std::i64::MAX as u64,
        _ => std::u64::MAX,
    };

    i < max
}

fn fold_first_block(block: P<Block>, m: &mut MutatorPlugin) -> P<Block> {
    let mut pre_stmts = vec![];
    {
        let MutatorPlugin {
            ref mut cx,
            ref info,
            ref mut mutations,
            ref mut current_count,
        } = *m;
        if let Some(&MethodInfo {
            is_default,
            ref have_output_type,
            ref interchangeables,
        }) = info.method_infos.last() {
            if is_default {
                let n = *current_count;
                add_mutations(
                    cx,
                    mutations,
                    current_count,
                    block.span,
                    &["insert return default()"],
                );
                pre_stmts.push(
                    quote_stmt!(cx,
                if ::mutagen::now($n) { return Default::default(); })
                        .unwrap(),
                );
            }
            for name in have_output_type {
                let n = *current_count;
                let ident = name.to_ident();
                add_mutations(
                    cx,
                    mutations,
                    current_count,
                    block.span,
                    &[&format!("insert return {}", name)],
                );
                pre_stmts.push(
                    quote_stmt!(cx,
                if ::mutagen::now($n) { return $ident; })
                        .unwrap(),
                );
            }
            //TODO: switch interchangeables, need mutability info, too
            //for name in method_info.interchangeables { }
        }
    }
    if pre_stmts.is_empty() {
        fold::noop_fold_block(block, m)
    } else {
        block.map(
            |Block {
                 stmts,
                 id,
                 rules,
                 span,
                 recovered,
             }| {
                let mut newstmts: Vec<Stmt> = Vec::with_capacity(pre_stmts.len() + stmts.len());
                newstmts.extend(pre_stmts);
                newstmts.extend(
                    stmts
                        .into_iter()
                        .flat_map(|s| fold::noop_fold_stmt(s, m)),
                );
                Block {
                    stmts: newstmts,
                    id,
                    rules,
                    span,
                    recovered,
                }
            },
        )
    }
}

fn add_mutations(
    cx: &ExtCtxt,
    mutations: &mut BufWriter<File>,
    count: &mut usize,
    span: Span,
    descriptions: &[&str],
) {
    let span_desc = cx.codemap().span_to_string(span);
    for desc in descriptions {
        writeln!(mutations, "{} @ {}", desc, span_desc).unwrap()
    }
    *count += descriptions.len();
}

fn get_pat_name_mut(pat: &Pat) -> Option<(Symbol, Mutability)> {
    if let PatKind::Ident(mode, i, _) = pat.node {
        Some((i.node.name, match mode { BindingMode::ByRef(m) | BindingMode::ByValue(m) => m }))
    } else {
        None
    }
}

static ALWAYS_DEFAULT: &[&[&str]] = &[
    &["u8"],
    &["u16"],
    &["u32"],
    &["u64"],
    &["u128"],
    &["usize"],
    &["i8"],
    &["i16"],
    &["i32"],
    &["i64"],
    &["i128"],
    &["isize"],
    &["vec", "Vec"],
    &["option", "Option"],
    &["char"],
    &["str"],
    &["string", "String"],
    &["BTreeMap"],
    &["BTreeSet"],
    &["HashMap"],
    &["HashSet"],
    &["vec_deque", "VecDeque"],
    &["linked_list", "LinkedList"],
    &["heap", "Heap"],
    &["BinaryHeap"],
    &["time", "Duration"],
    &["iter", "Empty"],
    &["fmt", "Error"],
    &["hash", "SipHasher"],
    &["hash", "SipHasher24"],
    &["hash", "BuildHasherDefault"],
    &["collections", "hash_map", "DefaultHasher"],
    &["collections", "hash_map", "RandomState"],
    &["ffi", "CStr"],
    &["ffi", "CString"],
    &["ffi", "OsStr"],
    &["ffi", "OsString"],
    &["path", "PathBuf"],
    &["sync", "CondVar"],
];

static DEFAULT_IF_ARG: &[&[&str]] = &[
    &["boxed", "Box"],
    &["rc", "Rc"],
    &["rc", "Weak"],
    &["arc", "Arc"],
    &["arc", "Weak"],
    &["cell", "Cell"],
    &["cell", "RefCell"],
    &["cell", "UnsafeCell"],
    &["num", "Wrapping"],
    &["sync", "atomic", "AtomicPtr"],
    &["sync", "atomic", "AtomicBool"],
    &["sync", "atomic", "AtomicU8"],
    &["sync", "atomic", "AtomicU16"],
    &["sync", "atomic", "AtomicU32"],
    &["sync", "atomic", "AtomicU64"],
    &["sync", "atomic", "AtomicUsize"],
    &["sync", "atomic", "AtomicI8"],
    &["sync", "atomic", "AtomicI16"],
    &["sync", "atomic", "AtomicI32"],
    &["sync", "atomic", "AtomicI64"],
    &["sync", "atomic", "AtomicIsize"],
    &["sync", "Mutex"],
    &["sync", "RwLock"],
    &["mem", "ManuallyDrop"],
];

fn is_ty_default(ty: &Ty, self_ty: Option<&Ty>) -> bool {
    match ty.node {
        TyKind::Slice(_) | TyKind::Never => true,
        TyKind::Rptr(_lt, MutTy { ty: ref pty, .. }) => match pty.node {
            TyKind::Slice(_) => true,
            TyKind::Path(_, ref ty_path) => match_path(ty_path, &["str"]),
            _ => false,
        },
        TyKind::Paren(ref t) => is_ty_default(t, self_ty),
        TyKind::Array(ref inner, ref len) => {
            is_ty_default(inner, self_ty) && get_lit(len).map_or(false, |n| n <= 32)
        }
        TyKind::Tup(ref inners) => {
            inners.len() <= 12 && inners.iter().all(|t| is_ty_default(&*t, self_ty))
        }
        TyKind::Path(ref _qself, ref ty_path) => is_path_default(ty_path, self_ty),
        TyKind::TraitObject(ref bounds, _) | TyKind::ImplTrait(ref bounds) => {
            bounds.iter().any(|bound| {
                if let TraitTyParamBound(ref poly_trait, _) = *bound {
                    poly_trait
                        .trait_ref
                        .path
                        .segments
                        .last()
                        .map_or(false, |s| s.identifier.name == "Default")
                } else {
                    false
                }
            })
        }
        TyKind::ImplicitSelf => self_ty.map_or(false, |t| is_ty_default(t, None)),
        TyKind::Typeof(ref expr) => is_expr_default(expr, self_ty),
        _ => false,
    }
}

fn is_expr_default(expr: &Expr, self_ty: Option<&Ty>) -> bool {
    match expr.node {
        ExprKind::Path(_, ref path) => is_path_default(path, self_ty),
        ExprKind::Paren(ref e) => is_expr_default(e, self_ty),
        ExprKind::AddrOf(_, ref e) => match e.node {
            ExprKind::Array(ref exprs) => exprs.len() == 1,
            ExprKind::Path(_, ref path) => match_path(path, &["str"]),
            _ => false,
        },
        ExprKind::Repeat(ref e, ref len) => {
            is_expr_default(e, self_ty) && get_lit(len).map_or(false, |n| n <= 32)
        }
        ExprKind::Array(ref exprs) => exprs.len() == 1, // = Slice
        ExprKind::Tup(ref exprs) => {
            exprs.len() <= 12 && exprs.iter().all(|e| is_expr_default(e, self_ty))
        }
        _ => false,
    }
}

fn is_path_default(ty_path: &Path, self_ty: Option<&Ty>) -> bool {
    if ALWAYS_DEFAULT.iter().any(|p| match_path(ty_path, p)) {
        return true;
    }
    for path in DEFAULT_IF_ARG {
        if match_path(ty_path, path) {
            return ty_path.segments.last().map_or(false, |s| {
                s.parameters.as_ref().map_or(false, |p| {
                    if let AngleBracketed(ref data) = **p {
                        data.types.len() == 1 && is_ty_default(&*data.types[0], self_ty)
                    } else {
                        false
                    }
                })
            });
        }
    }
    // TODO: Cow
    false
}

fn match_path(path: &Path, pat: &[&str]) -> bool {
    path.segments
        .iter()
        .rev()
        .zip(pat.iter().rev())
        .all(|(a, b)| &a.identifier.name == b)
}

fn get_lit(expr: &Expr) -> Option<usize> {
    if let ExprKind::Lit(ref lit) = expr.node {
        if let LitKind::Int(val, _) = lit.node {
            return usize::try_from(val).ok();
        }
    }
    None
}

#[cfg(test)]
mod tests {
    use super::*;
    use syntax::ast::{LitIntType, IntTy};

    #[test]
    fn test_can_add_one() {
        let examples = [
            ((std::u8::MAX as u64) + 1, LitIntType::Unsuffixed, false),
            ((std::u8::MAX as u64) - 1, LitIntType::Unsuffixed, true),
            ((std::i64::MAX as u64), LitIntType::Signed(IntTy::I64), false),
            ((std::u64::MAX) - 1, LitIntType::Unsigned(UintTy::U64), true),
        ];

        examples.iter().for_each(|test| {
            let actual = int_constant_can_add_one(test.0, test.1);

            assert_eq!(actual, test.2);
        });
    }

    #[test]
    fn test_can_subtract_one() {
        let examples = [
            (1 as i64, LitIntType::Unsuffixed, true),
            (0 as i64, LitIntType::Unsuffixed, false),
            (std::i8::MIN as i64, LitIntType::Signed(IntTy::I8), false),
            (std::i8::MIN as i64 + 1, LitIntType::Signed(IntTy::I8), true),
            (std::i64::MIN as i64, LitIntType::Signed(IntTy::I64), false),
            (std::i64::MIN as i64 + 1, LitIntType::Signed(IntTy::I64), true),
        ];

        examples.iter().for_each(|test| {
            let actual = int_constant_can_subtract_one(test.0, test.1);

            assert_eq!(actual, test.2);
        });
    }
}<|MERGE_RESOLUTION|>--- conflicted
+++ resolved
@@ -319,15 +319,9 @@
                             ],
                         );
                     }
-<<<<<<< HEAD
                     let left = self.fold_expr(left);
                     let right = self.fold_expr(right);
                     quote_expr!(self.cx, mutagen::and(|| $left, || $right, $n))
-=======
-                    let left = left.map(|e| fold::noop_fold_expr(e, self));
-                    let right = right.map(|e| fold::noop_fold_expr(e, self));
-                    quote_expr!(self.cx, ::mutagen::and(|| $left, || $right, $n))
->>>>>>> 1c2c737c
                 }
                 BinOpKind::Or => {
                     let n;
@@ -347,15 +341,9 @@
                             ],
                         );
                     }
-<<<<<<< HEAD
                     let left = self.fold_expr(left);
                     let right = self.fold_expr(right);
                     quote_expr!(self.cx, mutagen::or(|| $left, || $right, $n))
-=======
-                    let left = left.map(|e| fold::noop_fold_expr(e, self));
-                    let right = right.map(|e| fold::noop_fold_expr(e, self));
-                    quote_expr!(self.cx, ::mutagen::or(|| $left, || $right, $n))
->>>>>>> 1c2c737c
                 }
                 BinOpKind::Eq => {
                     let n;
@@ -373,15 +361,9 @@
                             ],
                         );
                     }
-<<<<<<< HEAD
                     let left = self.fold_expr(left);
                     let right = self.fold_expr(right);
                     quote_expr!(self.cx, mutagen::eq(|| $left, || $right, $n))
-=======
-                    let left = left.map(|e| fold::noop_fold_expr(e, self));
-                    let right = right.map(|e| fold::noop_fold_expr(e, self));
-                    quote_expr!(self.cx, ::mutagen::eq(|| $left, || $right, $n))
->>>>>>> 1c2c737c
                 }
                 BinOpKind::Ne => {
                     let n;
@@ -399,15 +381,9 @@
                             ],
                         );
                     }
-<<<<<<< HEAD
                     let left = self.fold_expr(left);
                     let right = self.fold_expr(right);
                     quote_expr!(self.cx, mutagen::ne(|| $left, || $right, $n))
-=======
-                    let left = left.map(|e| fold::noop_fold_expr(e, self));
-                    let right = right.map(|e| fold::noop_fold_expr(e, self));
-                    quote_expr!(self.cx, ::mutagen::ne(|| $left, || $right, $n))
->>>>>>> 1c2c737c
                 }
                 BinOpKind::Gt => {
                     let n;
@@ -429,15 +405,9 @@
                             ],
                         );
                     }
-<<<<<<< HEAD
                     let left = self.fold_expr(left);
                     let right = self.fold_expr(right);
                     quote_expr!(self.cx, mutagen::gt(|| $left, || $right, $n))
-=======
-                    let left = left.map(|e| fold::noop_fold_expr(e, self));
-                    let right = right.map(|e| fold::noop_fold_expr(e, self));
-                    quote_expr!(self.cx, ::mutagen::gt(|| $left, || $right, $n))
->>>>>>> 1c2c737c
                 }
                 BinOpKind::Lt => {
                     let n;
@@ -459,15 +429,9 @@
                             ],
                         );
                     }
-<<<<<<< HEAD
                     let left = self.fold_expr(left);
                     let right = self.fold_expr(right);
                     quote_expr!(self.cx, mutagen::gt(|| $right, || $left, $n))
-=======
-                    let left = left.map(|e| fold::noop_fold_expr(e, self));
-                    let right = right.map(|e| fold::noop_fold_expr(e, self));
-                    quote_expr!(self.cx, ::mutagen::gt(|| $right, || $left, $n))
->>>>>>> 1c2c737c
                 }
                 BinOpKind::Ge => {
                     let n;
@@ -489,15 +453,9 @@
                             ],
                         );
                     }
-<<<<<<< HEAD
                     let left = self.fold_expr(left);
                     let right = self.fold_expr(right);
                     quote_expr!(self.cx, mutagen::ge(|| $left, || $right, $n))
-=======
-                    let left = left.map(|e| fold::noop_fold_expr(e, self));
-                    let right = right.map(|e| fold::noop_fold_expr(e, self));
-                    quote_expr!(self.cx, ::mutagen::ge(|| $left, || $right, $n))
->>>>>>> 1c2c737c
                 }
                 BinOpKind::Le => {
                     let n;
@@ -519,15 +477,9 @@
                             ],
                         );
                     }
-<<<<<<< HEAD
                     let left = self.fold_expr(left);
                     let right = self.fold_expr(right);
                     quote_expr!(self.cx, mutagen::ge(|| $right, || $left, $n))
-=======
-                    let left = left.map(|e| fold::noop_fold_expr(e, self));
-                    let right = right.map(|e| fold::noop_fold_expr(e, self));
-                    quote_expr!(self.cx, ::mutagen::ge(|| $right, || $left, $n))
->>>>>>> 1c2c737c
                 }
                 _ => P(fold::noop_fold_expr(
                     Expr {
@@ -562,13 +514,8 @@
                 }
                 let cond = self.fold_expr(cond);
                 let then = fold::noop_fold_block(then, self);
-<<<<<<< HEAD
                 let opt_else = opt_else.map(|p_else| self.fold_expr(p_else));
                 let mut_cond = quote_expr!(self.cx, mutagen::t($cond, $n));
-=======
-                let opt_else = opt_else.map(|p_else| p_else.map(|e| fold::noop_fold_expr(e, self)));
-                let mut_cond = quote_expr!(self.cx, ::mutagen::t($cond, $n));
->>>>>>> 1c2c737c
                 P(Expr {
                     id,
                     node: ExprKind::If(mut_cond, then, opt_else),
