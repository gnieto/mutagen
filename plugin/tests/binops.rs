#![cfg_attr(test, feature(plugin))]
#![cfg_attr(test, plugin(mutagen_plugin))]
extern crate mutagen;

mod common;

use common::*;

#[cfg_attr(test, mutate)]
#[allow(unused)]
fn mutated_function() {
    let ord = 0x60;

    if (ord < 0x41 || ord > 0x5A) && (ord < 0x71 || ord > 0x7A) {
        // Do something
    }

    if (2 == 3) {
        // Do something
    }

    if (true && false) {
        // Do something
    }

    if (2 != 3) {
        // Do something
    }

<<<<<<< HEAD
    if ord == 2 {
        // Some
    }

=======
    if (ord < 2) {
        // Do something
    }
>>>>>>> 1c2c737c
}

#[test]
fn test_binop_ors() {
    let checker = MutationsChecker::new("tests/binops.rs").unwrap();

    let ors = &[
        "replacing _ || _ with false",
        "replacing _ || _ with true",
        "replacing x || _ with x",
        "replacing x || _ with !x",
        "replacing x || y with x || !y",
    ];

    assert!(checker.has_multiple(ors, "14:9: 14:33"));
    assert!(checker.has_multiple(ors, "14:39: 14:63"));
}

#[test]
fn test_binop_eq() {
    let checker = MutationsChecker::new("tests/binops.rs").unwrap();

    let eq_msgs = &[
        "replacing _ == _ with false",
        "replacing _ == _ with true",
        "replacing x == y with x != y",
    ];

    assert!(checker.has_multiple(eq_msgs, "18:9: 18:15"));
}

#[test]
fn test_binop_and() {
    let checker = MutationsChecker::new("tests/binops.rs").unwrap();

    let ands = &[
        "replacing _ && _ with false",
        "replacing _ && _ with true",
        "replacing x && _ with x",
        "replacing x && _ with !x",
        "replacing x && y with x && !y",
    ];

    assert!(checker.has_multiple(ands, "22:9: 22:22"));
}

#[test]
fn test_binop_ne() {
    let checker = MutationsChecker::new("tests/binops.rs").unwrap();

    let noneq_msgs = &[
        "replacing _ != _ with false",
        "replacing _ != _ with true",
        "replacing x != y with x == y",
    ];

    assert!(checker.has_multiple(noneq_msgs, "26:9: 26:15"));
}

#[test]
<<<<<<< HEAD
fn test_binop_eq_and_off_by_one() {
    let checker = MutationsChecker::new("tests/binops.rs").unwrap();

    let eq_msgs = &[
        "inverting if condition",
        "replacing if condition with false",
        "replacing if condition with true",
    ];

    assert!(checker.has_multiple(eq_msgs, "30:8: 30:16"));


    let eq_msgs = &[
        "sub one to int constant",
        "add one to int constant",
    ];

    assert!(checker.has_multiple(eq_msgs, "30:15: 30:16"));

=======
fn test_lt() {
    let checker = MutationsChecker::new("tests/binops.rs").unwrap();

    let lt_msgs = &[
        "replacing _ < _ with false",
        "replacing _ < _ with true",
        "replacing x < y with x > y",
        "replacing x < y with x >= y",
        "replacing x < y with x <= y",
        "replacing x < y with x == y",
        "replacing x < y with x != y",
    ];

    assert!(checker.has_multiple(lt_msgs, "30"));
>>>>>>> 1c2c737c
}<|MERGE_RESOLUTION|>--- conflicted
+++ resolved
@@ -27,16 +27,13 @@
         // Do something
     }
 
-<<<<<<< HEAD
+    if (ord < 2) {
+        // Do something
+    }
+
     if ord == 2 {
         // Some
     }
-
-=======
-    if (ord < 2) {
-        // Do something
-    }
->>>>>>> 1c2c737c
 }
 
 #[test]
@@ -96,28 +93,6 @@
     assert!(checker.has_multiple(noneq_msgs, "26:9: 26:15"));
 }
 
-#[test]
-<<<<<<< HEAD
-fn test_binop_eq_and_off_by_one() {
-    let checker = MutationsChecker::new("tests/binops.rs").unwrap();
-
-    let eq_msgs = &[
-        "inverting if condition",
-        "replacing if condition with false",
-        "replacing if condition with true",
-    ];
-
-    assert!(checker.has_multiple(eq_msgs, "30:8: 30:16"));
-
-
-    let eq_msgs = &[
-        "sub one to int constant",
-        "add one to int constant",
-    ];
-
-    assert!(checker.has_multiple(eq_msgs, "30:15: 30:16"));
-
-=======
 fn test_lt() {
     let checker = MutationsChecker::new("tests/binops.rs").unwrap();
 
@@ -132,5 +107,25 @@
     ];
 
     assert!(checker.has_multiple(lt_msgs, "30"));
->>>>>>> 1c2c737c
+}
+
+#[test]
+fn test_binop_eq_and_off_by_one() {
+    let checker = MutationsChecker::new("tests/binops.rs").unwrap();
+
+    let eq_msgs = &[
+        "inverting if condition",
+        "replacing if condition with false",
+        "replacing if condition with true",
+    ];
+
+    assert!(checker.has_multiple(eq_msgs, "34:8: 34:16"));
+
+
+    let eq_msgs = &[
+        "sub one to int constant",
+        "add one to int constant",
+    ];
+
+    assert!(checker.has_multiple(eq_msgs, "34:15: 34:16"));
 }